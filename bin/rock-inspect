#! /usr/bin/env ruby

require 'optparse'
require 'rock/rock_inspect'

search_for = []
@search_filter = Hash.new
if !Rock::Inspect.has_vizkit?
    @search_filter[:no_plugins] = true
end

def disable_all
    @search_filter[:no_ports] = true
    @search_filter[:no_tasks] = true
    @search_filter[:no_deployments] = true
    @search_filter[:no_types] = true
    @search_filter[:no_idgets] = true
    @search_filter[:no_plugins] = true
    @search_filter[:no_projects] = true
end

parser = OptionParser.new do |opt|
    opt.banner = <<-EOT

usage: rock-inspect <search term>

 Searches for <search term> in installed oroGen projects,
 vizkit plugins and displays the definition of 
 the matching objects.

Examples:
 rock-inspect camera --show_deployments
 rock-inspect -t camera -T FramePair --show_tasks

    EOT

    opt.on('--help') do
        puts self
        exit 0
    end
    opt.on('-t', '--tasks TASK', 'if given, will filter out all items which are not related to TASK.') do |task|
        @search_filter[:tasks] = /#{task}/
    end
    opt.on('-T', '--types TYPES', 'if given, will filter out all items which are not related to TYPES.') do |type|
        @search_filter[:types] = /#{type}/
    end
    opt.on('-d', '--deployments DEPLOYMENTS', 'if given, will filter out all items which are not related to DEPLOYMENTS.') do |deployment|
        @search_filter[:deployments] = /#{deployment}/
    end
    opt.on('-D', '--projects PROJECTS', 'if given, will filter out all items which are not related to (deployment-)PROJECTS.') do |projects|
        @search_filter[:projects] = /#{projects}/
    end
    opt.on('-P', '--ports PORTS', 'if given, will filter out all items which are not related to PORTS.') do |port|
        @search_filter[:ports] = /#{port}/
    end

    if Rock::Inspect.has_vizkit?
<<<<<<< HEAD
    opt.on('-w', '--widgets WIDGETS', 'if given, will filter out all item which are not related to WIDGTES (vizkit3d plugins)') do |widget|
        @search_filter[:widgets] = /#{widget}/
=======
    opt.on('-p', '--plugins PLUGINS', 'if given, will filter out all item which are not related to plugins)') do |plugin|
        @search_filter[:plugin_name] = /#{plugin}/
>>>>>>> bc997bf0
    end
    end

    opt.on('--show-types','if given, will only display types. Can be combined with other show options.') do
        disable_all unless @search_filter.has_key? :no_types
        @search_filter.delete :no_types
    end
    opt.on('--show-ports','if given, will only display ports. Can be combined with other show options.') do
        disable_all unless @search_filter.has_key? :no_ports
        @search_filter.delete :no_ports
    end
    opt.on('--show-tasks','if given, will only display tasks. Can be combined with other show options.') do
        disable_all unless @search_filter.has_key? :no_tasks
        @search_filter.delete :no_tasks
    end
    opt.on('--show-deployments','if given, will only display deployments. Can be combined with other show options.') do
        disable_all unless @search_filter.has_key? :no_deployments
        @search_filter.delete :no_deployments
    end
    opt.on('--show-projects','if given, will only display projects. Can be combined with other show options.') do
        disable_all unless @search_filter.has_key? :no_projects
        @search_filter.delete :no_projects
    end

    if Rock::Inspect.has_vizkit?
    opt.on('--show-plugins','if given, will only display widgtes. Can be combined with other show options.') do
        disable_all unless @search_filter.has_key? :no_plugins
        @search_filter.delete :no_plugins
    end
    opt.on('--show-plugins','if given, will only display plugins. Can be combined with other show options.') do
        disable_all unless @search_filter.has_key? :no_plugins
        @search_filter.delete :no_plugins
    end
    end
    opt.on('--debug') do
        debug = true
    end
    opt.on('--help') do
        puts parser
        exit(0)
    end
end

remaining = parser.parse(ARGV)
if remaining.empty? && @search_filter.empty? 
    STDERR.puts parser
    exit(1)
end

begin
    Orocos.load
    remaining = remaining.join("|")
    result = Rock::Inspect.find(remaining, @search_filter)
rescue Interrupt
    Orocos.warn "Interrupted"
    exit 1
end

views = result.map do |item|
    case item.object
    when Orocos::Spec::TaskContext
        Rock::TaskView.new(item)
    when Orocos::Spec::Port
        Rock::PortView.new(item) 
    when Orocos::Generation::Deployment
        Rock::DeploymentView.new(item) 
    when Class
        if item.object <= Typelib::Type
            Rock::TypeView.new(item) 
        else
            raise "unexpected search result object #{item} of type #{item.object}"
        end
    else
        if Rock::Inspect.has_vizkit?
            case item.object
<<<<<<< HEAD
            when :VizkitWidget
=======
            when Vizkit::PluginSpec
>>>>>>> bc997bf0
                Rock::WidgetView.new(item) 
            else
                raise "unexpected search result object #{item} of type #{item.object}"
            end
        end
    end
end

result = views.compact.uniq.sort_by(&:name).each { |t| pp t }
if result.empty?
    STDERR.puts "nothing was found for pattern = #{remaining}" 
    STDERR.puts " filter deployments = #{@search_filter[:deployments]}" if @search_filter.has_key?(:deployments)
    STDERR.puts " filter tasks = #{@search_filter[:tasks]}" if @search_filter.has_key?(:tasks)
    STDERR.puts " filter ports = #{@search_filter[:ports]}" if @search_filter.has_key?(:ports)
    STDERR.puts " filter types = #{@search_filter[:types]}" if @search_filter.has_key?(:types)
    STDERR.puts " filter plugins = #{@search_filter[:plugin_name]}" if @search_filter.has_key?(:plugin_name)
    STDERR.puts " filter projects = #{@search_filter[:projects]}" if @search_filter.has_key?(:projects)
end
<|MERGE_RESOLUTION|>--- conflicted
+++ resolved
@@ -55,14 +55,9 @@
     end
 
     if Rock::Inspect.has_vizkit?
-<<<<<<< HEAD
-    opt.on('-w', '--widgets WIDGETS', 'if given, will filter out all item which are not related to WIDGTES (vizkit3d plugins)') do |widget|
-        @search_filter[:widgets] = /#{widget}/
-=======
-    opt.on('-p', '--plugins PLUGINS', 'if given, will filter out all item which are not related to plugins)') do |plugin|
-        @search_filter[:plugin_name] = /#{plugin}/
->>>>>>> bc997bf0
-    end
+        opt.on('-p', '--plugins PLUGINS', 'if given, will filter out all item which are not related to plugins)') do |plugin|
+            @search_filter[:plugin_name] = /#{plugin}/
+        end
     end
 
     opt.on('--show-types','if given, will only display types. Can be combined with other show options.') do
@@ -137,12 +132,8 @@
     else
         if Rock::Inspect.has_vizkit?
             case item.object
-<<<<<<< HEAD
-            when :VizkitWidget
-=======
             when Vizkit::PluginSpec
->>>>>>> bc997bf0
-                Rock::WidgetView.new(item) 
+                Rock::WidgetView.new(item)
             else
                 raise "unexpected search result object #{item} of type #{item.object}"
             end
